--- conflicted
+++ resolved
@@ -1,17 +1,10 @@
 use crate as pallet_template;
-<<<<<<< HEAD
-use sp_core::H256;
-use frame_support::parameter_types;
-use sp_runtime::{
-	traits::{BlakeTwo256, IdentityLookup}, testing::Header,
-=======
 use frame_support::parameter_types;
 use frame_system as system;
 use sp_core::H256;
 use sp_runtime::{
 	testing::Header,
 	traits::{BlakeTwo256, IdentityLookup},
->>>>>>> 467f7ac1
 };
 
 type UncheckedExtrinsic = frame_system::mocking::MockUncheckedExtrinsic<Test>;
@@ -24,13 +17,8 @@
 		NodeBlock = Block,
 		UncheckedExtrinsic = UncheckedExtrinsic,
 	{
-<<<<<<< HEAD
-		System: frame_system::{Module, Call, Config, Storage, Event<T>},
-		TemplateModule: pallet_template::{Module, Call, Storage, Event<T>},
-=======
 		System: frame_system::{Pallet, Call, Config, Storage, Event<T>},
 		TemplateModule: pallet_template::{Pallet, Call, Storage, Event<T>},
->>>>>>> 467f7ac1
 	}
 );
 
@@ -40,11 +28,7 @@
 }
 
 impl system::Config for Test {
-<<<<<<< HEAD
-	type BaseCallFilter = ();
-=======
 	type BaseCallFilter = frame_support::traits::Everything;
->>>>>>> 467f7ac1
 	type BlockWeights = ();
 	type BlockLength = ();
 	type DbWeight = ();
@@ -66,10 +50,7 @@
 	type OnKilledAccount = ();
 	type SystemWeightInfo = ();
 	type SS58Prefix = SS58Prefix;
-<<<<<<< HEAD
-=======
 	type OnSetCode = ();
->>>>>>> 467f7ac1
 }
 
 impl pallet_template::Config for Test {

//! Substrate Proof-of-Existence Pallet
#![cfg_attr(not(feature = "std"), no_std)]

// Re-export pallet items so that they can be accessed from the crate namespace.
pub use pallet::*;

#[frame_support::pallet]
pub mod pallet {
<<<<<<< HEAD
	use frame_support::pallet_prelude::*;
=======
	use frame_support::{pallet_prelude::*, storage::bounded_vec::BoundedVec};
>>>>>>> ba2f1d14
	use frame_system::pallet_prelude::*;
	use sp_std::vec::Vec; // Step 3.1 will include this in `Cargo.toml`

<<<<<<< HEAD
	#[pallet::config]  // <-- Step 2. code block will replace this.
=======
	// Define the pallet struct placeholder, various pallet function are implemented on it.
	#[pallet::pallet]
	#[pallet::generate_store(pub(super) trait Store)]
	pub struct Pallet<T>(_);

	/// Configure the pallet by specifying the parameters and types on which it depends.
	#[pallet::config]
>>>>>>> ba2f1d14
	pub trait Config: frame_system::Config {
		/// Because this pallet emits events, it depends on the runtime's definition of an event.
		type Event: From<Event<Self>> + IsType<<Self as frame_system::Config>::Event>;
		/// For constraining the maximum bytes of a hash used for any proof
		type MaxBytesInHash: Get<u32>;
	}

<<<<<<< HEAD
	#[pallet::event]   // <-- Step 3. code block will replace this.
	#[pallet::generate_deposit(pub(super) fn deposit_event)]
	pub enum Event<T: Config> {
		/// Event emitted when a proof has been claimed. [who, claim]
		ClaimCreated(T::AccountId, Vec<u8>),
		/// Event emitted when a claim is revoked by the owner. [who, claim]
		ClaimRevoked(T::AccountId, Vec<u8>),
	}

	#[pallet::error]   // <-- Step 4. code block will replace this.
=======
	// Pallets use events to inform users when important changes are made.
	// Event documentation should end with an array that provides descriptive names for parameters.
	// https://docs.substrate.io/v3/runtime/events-and-errors
	#[pallet::event]
	#[pallet::generate_deposit(pub(super) fn deposit_event)]
	pub enum Event<T: Config> {
		/// Event emitted when a proof has been claimed. [who, claim]
		ClaimCreated(T::AccountId, BoundedVec<u8, T::MaxBytesInHash>),
		/// Event emitted when a claim is revoked by the owner. [who, claim]
		ClaimRevoked(T::AccountId, BoundedVec<u8, T::MaxBytesInHash>),
	}

	#[pallet::error]
>>>>>>> ba2f1d14
	pub enum Error<T> {
		/// The proof has already been claimed.
		ProofAlreadyClaimed,
		/// The proof does not exist, so it cannot be revoked.
		NoSuchProof,
		/// The proof is claimed by another account, so caller can't revoke it.
		NotProofOwner,
	}

<<<<<<< HEAD
	#[pallet::pallet]
	#[pallet::generate_store(pub(super) trait Store)]
	pub struct Pallet<T>(_);

	#[pallet::storage] // <-- Step 5. code block will replace this.
	pub(super) type Proofs<T: Config> = StorageMap<_, Blake2_128Concat, Vec<u8>, (T::AccountId, T::BlockNumber), ValueQuery>;

	#[pallet::hooks]
	impl<T: Config> Hooks<BlockNumberFor<T>> for Pallet<T> {}

	#[pallet::call]   // <-- Step 6. code block will replace this.
=======
	#[pallet::storage]
	/// Maps each proof to its owner and block number when the proof was made
	pub(super) type Proofs<T: Config> = StorageMap<
		_,
		Blake2_128Concat,
		BoundedVec<u8, T::MaxBytesInHash>,
		(T::AccountId, T::BlockNumber),
		OptionQuery,
	>;

	// Dispatchable functions allow users to interact with the pallet and invoke state changes.
	// These functions materialize as "extrinsics", which are often compared to transactions.
	// Dispatchable functions must be annotated with a weight and must return a DispatchResult.
	#[pallet::call]
>>>>>>> ba2f1d14
	impl<T: Config> Pallet<T> {
		#[pallet::weight(1_000)]
		pub fn create_claim(
			origin: OriginFor<T>,
<<<<<<< HEAD
			proof: Vec<u8>,
=======
			proof: BoundedVec<u8, T::MaxBytesInHash>,
>>>>>>> ba2f1d14
		) -> DispatchResult {
			// Check that the extrinsic was signed and get the signer.
			// This function will return an error if the extrinsic is not signed.
			// https://docs.substrate.io/v3/runtime/origins
			let sender = ensure_signed(origin)?;
<<<<<<< HEAD

			// Verify that the specified proof has not already been claimed.
			ensure!(!Proofs::<T>::contains_key(&proof), Error::<T>::ProofAlreadyClaimed);

			// Get the block number from the FRAME System module.
			let current_block = <frame_system::Pallet<T>>::block_number();

			// Store the proof with the sender and block number.
			Proofs::<T>::insert(&proof, (&sender, current_block));

=======

			// Verify that the specified proof has not already been claimed.
			ensure!(!Proofs::<T>::contains_key(&proof), Error::<T>::ProofAlreadyClaimed);

			// Get the block number from the FRAME System pallet.
			let current_block = <frame_system::Pallet<T>>::block_number();

			// Store the proof with the sender and block number.
			Proofs::<T>::insert(&proof, (&sender, current_block));

>>>>>>> ba2f1d14
			// Emit an event that the claim was created.
			Self::deposit_event(Event::ClaimCreated(sender, proof));

			Ok(())
		}

		#[pallet::weight(10_000)]
		pub fn revoke_claim(
			origin: OriginFor<T>,
<<<<<<< HEAD
			proof: Vec<u8>,
=======
			proof: BoundedVec<u8, T::MaxBytesInHash>,
>>>>>>> ba2f1d14
		) -> DispatchResult {
			// Check that the extrinsic was signed and get the signer.
			// This function will return an error if the extrinsic is not signed.
			// https://docs.substrate.io/v3/runtime/origins
			let sender = ensure_signed(origin)?;

			// Verify that the specified proof has been claimed.
			ensure!(Proofs::<T>::contains_key(&proof), Error::<T>::NoSuchProof);

			// Get owner of the claim.
<<<<<<< HEAD
			let (owner, _) = Proofs::<T>::get(&proof);
=======
			// Panic condition: there is no way to set a `None` owner, so this must always unwrap.
			let (owner, _) = Proofs::<T>::get(&proof).expect("All proofs must have an owner!");
>>>>>>> ba2f1d14

			// Verify that sender of the current call is the claim owner.
			ensure!(sender == owner, Error::<T>::NotProofOwner);

			// Remove claim from storage.
			Proofs::<T>::remove(&proof);

			// Emit an event that the claim was erased.
			Self::deposit_event(Event::ClaimRevoked(sender, proof));
<<<<<<< HEAD

=======
>>>>>>> ba2f1d14
			Ok(())
		}
	}
}<|MERGE_RESOLUTION|>--- conflicted
+++ resolved
@@ -6,25 +6,17 @@
 
 #[frame_support::pallet]
 pub mod pallet {
-<<<<<<< HEAD
-	use frame_support::pallet_prelude::*;
-=======
 	use frame_support::{pallet_prelude::*, storage::bounded_vec::BoundedVec};
->>>>>>> ba2f1d14
 	use frame_system::pallet_prelude::*;
 	use sp_std::vec::Vec; // Step 3.1 will include this in `Cargo.toml`
 
-<<<<<<< HEAD
-	#[pallet::config]  // <-- Step 2. code block will replace this.
-=======
 	// Define the pallet struct placeholder, various pallet function are implemented on it.
 	#[pallet::pallet]
 	#[pallet::generate_store(pub(super) trait Store)]
 	pub struct Pallet<T>(_);
 
 	/// Configure the pallet by specifying the parameters and types on which it depends.
-	#[pallet::config]
->>>>>>> ba2f1d14
+	#[pallet::config]   // <-- Step 2. code block will replace this.
 	pub trait Config: frame_system::Config {
 		/// Because this pallet emits events, it depends on the runtime's definition of an event.
 		type Event: From<Event<Self>> + IsType<<Self as frame_system::Config>::Event>;
@@ -32,22 +24,10 @@
 		type MaxBytesInHash: Get<u32>;
 	}
 
-<<<<<<< HEAD
-	#[pallet::event]   // <-- Step 3. code block will replace this.
-	#[pallet::generate_deposit(pub(super) fn deposit_event)]
-	pub enum Event<T: Config> {
-		/// Event emitted when a proof has been claimed. [who, claim]
-		ClaimCreated(T::AccountId, Vec<u8>),
-		/// Event emitted when a claim is revoked by the owner. [who, claim]
-		ClaimRevoked(T::AccountId, Vec<u8>),
-	}
-
-	#[pallet::error]   // <-- Step 4. code block will replace this.
-=======
 	// Pallets use events to inform users when important changes are made.
 	// Event documentation should end with an array that provides descriptive names for parameters.
 	// https://docs.substrate.io/v3/runtime/events-and-errors
-	#[pallet::event]
+	#[pallet::event]   // <-- Step 3. code block will replace this.
 	#[pallet::generate_deposit(pub(super) fn deposit_event)]
 	pub enum Event<T: Config> {
 		/// Event emitted when a proof has been claimed. [who, claim]
@@ -56,8 +36,7 @@
 		ClaimRevoked(T::AccountId, BoundedVec<u8, T::MaxBytesInHash>),
 	}
 
-	#[pallet::error]
->>>>>>> ba2f1d14
+	#[pallet::error]   // <-- Step 4. code block will replace this.
 	pub enum Error<T> {
 		/// The proof has already been claimed.
 		ProofAlreadyClaimed,
@@ -67,20 +46,7 @@
 		NotProofOwner,
 	}
 
-<<<<<<< HEAD
-	#[pallet::pallet]
-	#[pallet::generate_store(pub(super) trait Store)]
-	pub struct Pallet<T>(_);
-
-	#[pallet::storage] // <-- Step 5. code block will replace this.
-	pub(super) type Proofs<T: Config> = StorageMap<_, Blake2_128Concat, Vec<u8>, (T::AccountId, T::BlockNumber), ValueQuery>;
-
-	#[pallet::hooks]
-	impl<T: Config> Hooks<BlockNumberFor<T>> for Pallet<T> {}
-
-	#[pallet::call]   // <-- Step 6. code block will replace this.
-=======
-	#[pallet::storage]
+	#[pallet::storage]   // <-- Step 5. code block will replace this.
 	/// Maps each proof to its owner and block number when the proof was made
 	pub(super) type Proofs<T: Config> = StorageMap<
 		_,
@@ -93,34 +59,17 @@
 	// Dispatchable functions allow users to interact with the pallet and invoke state changes.
 	// These functions materialize as "extrinsics", which are often compared to transactions.
 	// Dispatchable functions must be annotated with a weight and must return a DispatchResult.
-	#[pallet::call]
->>>>>>> ba2f1d14
+	#[pallet::call]   // <-- Step 6. code block will replace this.
 	impl<T: Config> Pallet<T> {
 		#[pallet::weight(1_000)]
 		pub fn create_claim(
 			origin: OriginFor<T>,
-<<<<<<< HEAD
-			proof: Vec<u8>,
-=======
 			proof: BoundedVec<u8, T::MaxBytesInHash>,
->>>>>>> ba2f1d14
 		) -> DispatchResult {
 			// Check that the extrinsic was signed and get the signer.
 			// This function will return an error if the extrinsic is not signed.
 			// https://docs.substrate.io/v3/runtime/origins
 			let sender = ensure_signed(origin)?;
-<<<<<<< HEAD
-
-			// Verify that the specified proof has not already been claimed.
-			ensure!(!Proofs::<T>::contains_key(&proof), Error::<T>::ProofAlreadyClaimed);
-
-			// Get the block number from the FRAME System module.
-			let current_block = <frame_system::Pallet<T>>::block_number();
-
-			// Store the proof with the sender and block number.
-			Proofs::<T>::insert(&proof, (&sender, current_block));
-
-=======
 
 			// Verify that the specified proof has not already been claimed.
 			ensure!(!Proofs::<T>::contains_key(&proof), Error::<T>::ProofAlreadyClaimed);
@@ -131,7 +80,6 @@
 			// Store the proof with the sender and block number.
 			Proofs::<T>::insert(&proof, (&sender, current_block));
 
->>>>>>> ba2f1d14
 			// Emit an event that the claim was created.
 			Self::deposit_event(Event::ClaimCreated(sender, proof));
 
@@ -141,11 +89,7 @@
 		#[pallet::weight(10_000)]
 		pub fn revoke_claim(
 			origin: OriginFor<T>,
-<<<<<<< HEAD
-			proof: Vec<u8>,
-=======
 			proof: BoundedVec<u8, T::MaxBytesInHash>,
->>>>>>> ba2f1d14
 		) -> DispatchResult {
 			// Check that the extrinsic was signed and get the signer.
 			// This function will return an error if the extrinsic is not signed.
@@ -156,12 +100,8 @@
 			ensure!(Proofs::<T>::contains_key(&proof), Error::<T>::NoSuchProof);
 
 			// Get owner of the claim.
-<<<<<<< HEAD
-			let (owner, _) = Proofs::<T>::get(&proof);
-=======
 			// Panic condition: there is no way to set a `None` owner, so this must always unwrap.
 			let (owner, _) = Proofs::<T>::get(&proof).expect("All proofs must have an owner!");
->>>>>>> ba2f1d14
 
 			// Verify that sender of the current call is the claim owner.
 			ensure!(sender == owner, Error::<T>::NotProofOwner);
@@ -171,10 +111,6 @@
 
 			// Emit an event that the claim was erased.
 			Self::deposit_event(Event::ClaimRevoked(sender, proof));
-<<<<<<< HEAD
-
-=======
->>>>>>> ba2f1d14
 			Ok(())
 		}
 	}

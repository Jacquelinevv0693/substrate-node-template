--- conflicted
+++ resolved
@@ -6,15 +6,6 @@
 
 ## Getting Started
 
-<<<<<<< HEAD
-Follow the steps below to get started with the Node Template, or get it up and running right from your browser
-in just a few clicks using [Playground](https://playground.substrate.dev/) :hammer_and_wrench:
-
-### Using Nix
-
-Install [nix](https://nixos.org/) and optionally [direnv](https://github.com/direnv/direnv) and [lorri](https://github.com/target/lorri) for a fully plug
-and play experience for setting up the development environment. To get all the correct dependencies activate direnv `direnv allow` and lorri `lorri shell`.
-=======
 Follow the steps below to get started with the Node Template, or get it up and running right from
 your browser in just a few clicks using [Playground](https://playground.substrate.dev/)
 :hammer_and_wrench:
@@ -25,11 +16,10 @@
 [lorri](https://github.com/target/lorri) for a fully plug and play experience for setting up the
 development environment. To get all the correct dependencies activate direnv `direnv allow` and
 lorri `lorri shell`.
->>>>>>> 865c0c01
 
 ### Rust Setup
 
-First, complete the [basic Rust setup instructions](./docs/rust-setup.md).
+First, complete the [basic Rust setup instructions](./doc/rust-setup.md).
 
 ### Run
 
@@ -86,13 +76,9 @@
 ### Connect with Polkadot-JS Apps Front-end
 
 Once the node template is running locally, you can connect it with **Polkadot-JS Apps** front-end
-<<<<<<< HEAD
-to interact with your chain. [Click here](https://polkadot.js.org/apps/#/explorer?rpc=ws://localhost:9944) connecting the Apps to your local node template.
-=======
 to interact with your chain. [Click
 here](https://polkadot.js.org/apps/#/explorer?rpc=ws://localhost:9944) connecting the Apps to your
 local node template.
->>>>>>> 865c0c01
 
 ### Multi-Node Local Testnet
 

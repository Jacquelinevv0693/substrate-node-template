[package]
name = 'node-template-runtime'
version = '3.0.0-monthly-2021-10'
description = 'A fresh FRAME-based Substrate runtime, ready for hacking.'
authors = ['Substrate DevHub <https://github.com/substrate-developer-hub>']
<<<<<<< HEAD
description = 'Substrate FRAME based template for composing and building WASM runtimes.'
edition = '2018'
=======
>>>>>>> 865c0c01
homepage = 'https://substrate.dev'
edition = '2018'
license = 'Unlicense'
<<<<<<< HEAD
name = 'node-template-runtime'
publish = false
repository = 'https://github.com/substrate-developer-hub/substrate-node-template/'
version = '3.0.0-monthly-2021-08'
=======
publish = false
repository = 'https://github.com/substrate-developer-hub/substrate-node-template/'
>>>>>>> 865c0c01

[package.metadata.docs.rs]
targets = ['x86_64-unknown-linux-gnu']

[dependencies.pallet-template]
default-features = false
path = '../pallets/template'
<<<<<<< HEAD
version = '3.0.0-monthly-2021-08'

[dependencies.pallet-kitties]
default-features = false
path = '../pallets/kitties'
version = '3.0.0-monthly-2021-08'

[build-dependencies.substrate-wasm-builder]
git = 'https://github.com/paritytech/substrate.git'
tag = 'monthly-2021-08'
=======
version = '3.0.0-monthly-2021-10'

[build-dependencies.substrate-wasm-builder]
git = 'https://github.com/paritytech/substrate.git'
tag = 'monthly-2021-10'
>>>>>>> 865c0c01
version = '5.0.0-dev'

[dependencies.codec]
default-features = false
features = ['derive']
package = 'parity-scale-codec'
version = '2.0.0'

[dependencies.frame-benchmarking]
default-features = false
git = 'https://github.com/paritytech/substrate.git'
optional = true
<<<<<<< HEAD
tag = 'monthly-2021-08'
=======
tag = 'monthly-2021-10'
>>>>>>> 865c0c01
version = '4.0.0-dev'

[dependencies.frame-executive]
default-features = false
git = 'https://github.com/paritytech/substrate.git'
<<<<<<< HEAD
tag = 'monthly-2021-08'
=======
tag = 'monthly-2021-10'
>>>>>>> 865c0c01
version = '4.0.0-dev'

[dependencies.frame-support]
default-features = false
git = 'https://github.com/paritytech/substrate.git'
<<<<<<< HEAD
tag = 'monthly-2021-08'
=======
tag = 'monthly-2021-10'
>>>>>>> 865c0c01
version = '4.0.0-dev'

[dependencies.frame-system]
default-features = false
git = 'https://github.com/paritytech/substrate.git'
<<<<<<< HEAD
tag = 'monthly-2021-08'
=======
tag = 'monthly-2021-10'
>>>>>>> 865c0c01
version = '4.0.0-dev'

[dependencies.frame-system-benchmarking]
default-features = false
git = 'https://github.com/paritytech/substrate.git'
optional = true
<<<<<<< HEAD
tag = 'monthly-2021-08'
=======
tag = 'monthly-2021-10'
>>>>>>> 865c0c01
version = '4.0.0-dev'

[dependencies.frame-system-rpc-runtime-api]
default-features = false
git = 'https://github.com/paritytech/substrate.git'
<<<<<<< HEAD
tag = 'monthly-2021-08'
=======
tag = 'monthly-2021-10'
>>>>>>> 865c0c01
version = '4.0.0-dev'

[dependencies.hex-literal]
optional = true
version = '0.3.1'

[dependencies.pallet-aura]
default-features = false
git = 'https://github.com/paritytech/substrate.git'
<<<<<<< HEAD
tag = 'monthly-2021-08'
=======
tag = 'monthly-2021-10'
>>>>>>> 865c0c01
version = '4.0.0-dev'

[dependencies.pallet-balances]
default-features = false
git = 'https://github.com/paritytech/substrate.git'
<<<<<<< HEAD
tag = 'monthly-2021-08'
=======
tag = 'monthly-2021-10'
>>>>>>> 865c0c01
version = '4.0.0-dev'

[dependencies.pallet-grandpa]
default-features = false
git = 'https://github.com/paritytech/substrate.git'
<<<<<<< HEAD
tag = 'monthly-2021-08'
=======
tag = 'monthly-2021-10'
>>>>>>> 865c0c01
version = '4.0.0-dev'

[dependencies.pallet-randomness-collective-flip]
default-features = false
git = 'https://github.com/paritytech/substrate.git'
<<<<<<< HEAD
tag = 'monthly-2021-08'
=======
tag = 'monthly-2021-10'
>>>>>>> 865c0c01
version = '4.0.0-dev'

[dependencies.pallet-sudo]
default-features = false
git = 'https://github.com/paritytech/substrate.git'
<<<<<<< HEAD
tag = 'monthly-2021-08'
=======
tag = 'monthly-2021-10'
>>>>>>> 865c0c01
version = '4.0.0-dev'

[dependencies.pallet-timestamp]
default-features = false
git = 'https://github.com/paritytech/substrate.git'
<<<<<<< HEAD
tag = 'monthly-2021-08'
=======
tag = 'monthly-2021-10'
>>>>>>> 865c0c01
version = '4.0.0-dev'

[dependencies.pallet-transaction-payment]
default-features = false
git = 'https://github.com/paritytech/substrate.git'
<<<<<<< HEAD
tag = 'monthly-2021-08'
=======
tag = 'monthly-2021-10'
>>>>>>> 865c0c01
version = '4.0.0-dev'

[dependencies.pallet-transaction-payment-rpc-runtime-api]
default-features = false
git = 'https://github.com/paritytech/substrate.git'
<<<<<<< HEAD
tag = 'monthly-2021-08'
version = '4.0.0-dev'

[dependencies.sp-api]
default-features = false
git = 'https://github.com/paritytech/substrate.git'
tag = 'monthly-2021-08'
=======
tag = 'monthly-2021-10'
version = '4.0.0-dev'

[dependencies.scale-info]
default-features = false
features = ['derive']
version = '1.0'

[dependencies.sp-api]
default-features = false
git = 'https://github.com/paritytech/substrate.git'
tag = 'monthly-2021-10'
>>>>>>> 865c0c01
version = '4.0.0-dev'

[dependencies.sp-block-builder]
default-features = false
git = 'https://github.com/paritytech/substrate.git'
<<<<<<< HEAD
tag = 'monthly-2021-08'
=======
tag = 'monthly-2021-10'
>>>>>>> 865c0c01
version = '4.0.0-dev'

[dependencies.sp-consensus-aura]
default-features = false
git = 'https://github.com/paritytech/substrate.git'
<<<<<<< HEAD
tag = 'monthly-2021-08'
=======
tag = 'monthly-2021-10'
>>>>>>> 865c0c01
version = '0.10.0-dev'

[dependencies.sp-core]
default-features = false
git = 'https://github.com/paritytech/substrate.git'
<<<<<<< HEAD
tag = 'monthly-2021-08'
=======
tag = 'monthly-2021-10'
>>>>>>> 865c0c01
version = '4.0.0-dev'

[dependencies.sp-inherents]
default-features = false
git = 'https://github.com/paritytech/substrate.git'
<<<<<<< HEAD
tag = 'monthly-2021-08'
=======
tag = 'monthly-2021-10'
>>>>>>> 865c0c01
version = '4.0.0-dev'

[dependencies.sp-offchain]
default-features = false
git = 'https://github.com/paritytech/substrate.git'
<<<<<<< HEAD
tag = 'monthly-2021-08'
=======
tag = 'monthly-2021-10'
>>>>>>> 865c0c01
version = '4.0.0-dev'

[dependencies.sp-runtime]
default-features = false
git = 'https://github.com/paritytech/substrate.git'
<<<<<<< HEAD
tag = 'monthly-2021-08'
=======
tag = 'monthly-2021-10'
>>>>>>> 865c0c01
version = '4.0.0-dev'

[dependencies.sp-session]
default-features = false
git = 'https://github.com/paritytech/substrate.git'
<<<<<<< HEAD
tag = 'monthly-2021-08'
=======
tag = 'monthly-2021-10'
>>>>>>> 865c0c01
version = '4.0.0-dev'

[dependencies.sp-std]
default-features = false
git = 'https://github.com/paritytech/substrate.git'
<<<<<<< HEAD
tag = 'monthly-2021-08'
=======
tag = 'monthly-2021-10'
>>>>>>> 865c0c01
version = '4.0.0-dev'

[dependencies.sp-transaction-pool]
default-features = false
git = 'https://github.com/paritytech/substrate.git'
<<<<<<< HEAD
tag = 'monthly-2021-08'
=======
tag = 'monthly-2021-10'
>>>>>>> 865c0c01
version = '4.0.0-dev'

[dependencies.sp-version]
default-features = false
git = 'https://github.com/paritytech/substrate.git'
<<<<<<< HEAD
tag = 'monthly-2021-08'
=======
tag = 'monthly-2021-10'
>>>>>>> 865c0c01
version = '4.0.0-dev'

[features]
default = ['std']
runtime-benchmarks = [
    'frame-benchmarking',
    'frame-support/runtime-benchmarks',
    'frame-system-benchmarking',
    'frame-system/runtime-benchmarks',
    'hex-literal',
    'pallet-balances/runtime-benchmarks',
    'pallet-template/runtime-benchmarks',
    'pallet-timestamp/runtime-benchmarks',
    'sp-runtime/runtime-benchmarks',
]
std = [
    'codec/std',
    'scale-info/std',
    'frame-executive/std',
    'frame-support/std',
    'frame-system-rpc-runtime-api/std',
    'frame-system/std',
    'pallet-aura/std',
    'pallet-balances/std',
    'pallet-grandpa/std',
    'pallet-randomness-collective-flip/std',
    'pallet-sudo/std',
    'pallet-template/std',
    'pallet-kitties/std',
    'pallet-timestamp/std',
    'pallet-transaction-payment-rpc-runtime-api/std',
    'pallet-transaction-payment/std',
    'sp-api/std',
    'sp-block-builder/std',
    'sp-consensus-aura/std',
    'sp-core/std',
    'sp-inherents/std',
    'sp-offchain/std',
    'sp-runtime/std',
    'sp-session/std',
    'sp-std/std',
    'sp-transaction-pool/std',
    'sp-version/std',
]<|MERGE_RESOLUTION|>--- conflicted
+++ resolved
@@ -3,23 +3,11 @@
 version = '3.0.0-monthly-2021-10'
 description = 'A fresh FRAME-based Substrate runtime, ready for hacking.'
 authors = ['Substrate DevHub <https://github.com/substrate-developer-hub>']
-<<<<<<< HEAD
-description = 'Substrate FRAME based template for composing and building WASM runtimes.'
-edition = '2018'
-=======
->>>>>>> 865c0c01
 homepage = 'https://substrate.dev'
 edition = '2018'
 license = 'Unlicense'
-<<<<<<< HEAD
-name = 'node-template-runtime'
 publish = false
 repository = 'https://github.com/substrate-developer-hub/substrate-node-template/'
-version = '3.0.0-monthly-2021-08'
-=======
-publish = false
-repository = 'https://github.com/substrate-developer-hub/substrate-node-template/'
->>>>>>> 865c0c01
 
 [package.metadata.docs.rs]
 targets = ['x86_64-unknown-linux-gnu']
@@ -27,24 +15,16 @@
 [dependencies.pallet-template]
 default-features = false
 path = '../pallets/template'
-<<<<<<< HEAD
-version = '3.0.0-monthly-2021-08'
+version = '3.0.0-monthly-2021-10'
 
 [dependencies.pallet-kitties]
 default-features = false
 path = '../pallets/kitties'
-version = '3.0.0-monthly-2021-08'
+version = '3.0.0-monthly-2021-10'
 
 [build-dependencies.substrate-wasm-builder]
 git = 'https://github.com/paritytech/substrate.git'
-tag = 'monthly-2021-08'
-=======
-version = '3.0.0-monthly-2021-10'
-
-[build-dependencies.substrate-wasm-builder]
-git = 'https://github.com/paritytech/substrate.git'
-tag = 'monthly-2021-10'
->>>>>>> 865c0c01
+tag = 'monthly-2021-10'
 version = '5.0.0-dev'
 
 [dependencies.codec]
@@ -57,62 +37,38 @@
 default-features = false
 git = 'https://github.com/paritytech/substrate.git'
 optional = true
-<<<<<<< HEAD
-tag = 'monthly-2021-08'
-=======
-tag = 'monthly-2021-10'
->>>>>>> 865c0c01
+tag = 'monthly-2021-10'
 version = '4.0.0-dev'
 
 [dependencies.frame-executive]
 default-features = false
 git = 'https://github.com/paritytech/substrate.git'
-<<<<<<< HEAD
-tag = 'monthly-2021-08'
-=======
-tag = 'monthly-2021-10'
->>>>>>> 865c0c01
+tag = 'monthly-2021-10'
 version = '4.0.0-dev'
 
 [dependencies.frame-support]
 default-features = false
 git = 'https://github.com/paritytech/substrate.git'
-<<<<<<< HEAD
-tag = 'monthly-2021-08'
-=======
-tag = 'monthly-2021-10'
->>>>>>> 865c0c01
+tag = 'monthly-2021-10'
 version = '4.0.0-dev'
 
 [dependencies.frame-system]
 default-features = false
 git = 'https://github.com/paritytech/substrate.git'
-<<<<<<< HEAD
-tag = 'monthly-2021-08'
-=======
-tag = 'monthly-2021-10'
->>>>>>> 865c0c01
+tag = 'monthly-2021-10'
 version = '4.0.0-dev'
 
 [dependencies.frame-system-benchmarking]
 default-features = false
 git = 'https://github.com/paritytech/substrate.git'
 optional = true
-<<<<<<< HEAD
-tag = 'monthly-2021-08'
-=======
-tag = 'monthly-2021-10'
->>>>>>> 865c0c01
+tag = 'monthly-2021-10'
 version = '4.0.0-dev'
 
 [dependencies.frame-system-rpc-runtime-api]
 default-features = false
 git = 'https://github.com/paritytech/substrate.git'
-<<<<<<< HEAD
-tag = 'monthly-2021-08'
-=======
-tag = 'monthly-2021-10'
->>>>>>> 865c0c01
+tag = 'monthly-2021-10'
 version = '4.0.0-dev'
 
 [dependencies.hex-literal]
@@ -122,85 +78,48 @@
 [dependencies.pallet-aura]
 default-features = false
 git = 'https://github.com/paritytech/substrate.git'
-<<<<<<< HEAD
-tag = 'monthly-2021-08'
-=======
-tag = 'monthly-2021-10'
->>>>>>> 865c0c01
+tag = 'monthly-2021-10'
 version = '4.0.0-dev'
 
 [dependencies.pallet-balances]
 default-features = false
 git = 'https://github.com/paritytech/substrate.git'
-<<<<<<< HEAD
-tag = 'monthly-2021-08'
-=======
-tag = 'monthly-2021-10'
->>>>>>> 865c0c01
+tag = 'monthly-2021-10'
 version = '4.0.0-dev'
 
 [dependencies.pallet-grandpa]
 default-features = false
 git = 'https://github.com/paritytech/substrate.git'
-<<<<<<< HEAD
-tag = 'monthly-2021-08'
-=======
-tag = 'monthly-2021-10'
->>>>>>> 865c0c01
+tag = 'monthly-2021-10'
 version = '4.0.0-dev'
 
 [dependencies.pallet-randomness-collective-flip]
 default-features = false
 git = 'https://github.com/paritytech/substrate.git'
-<<<<<<< HEAD
-tag = 'monthly-2021-08'
-=======
-tag = 'monthly-2021-10'
->>>>>>> 865c0c01
+tag = 'monthly-2021-10'
 version = '4.0.0-dev'
 
 [dependencies.pallet-sudo]
 default-features = false
 git = 'https://github.com/paritytech/substrate.git'
-<<<<<<< HEAD
-tag = 'monthly-2021-08'
-=======
-tag = 'monthly-2021-10'
->>>>>>> 865c0c01
+tag = 'monthly-2021-10'
 version = '4.0.0-dev'
 
 [dependencies.pallet-timestamp]
 default-features = false
 git = 'https://github.com/paritytech/substrate.git'
-<<<<<<< HEAD
-tag = 'monthly-2021-08'
-=======
-tag = 'monthly-2021-10'
->>>>>>> 865c0c01
+tag = 'monthly-2021-10'
 version = '4.0.0-dev'
 
 [dependencies.pallet-transaction-payment]
 default-features = false
 git = 'https://github.com/paritytech/substrate.git'
-<<<<<<< HEAD
-tag = 'monthly-2021-08'
-=======
-tag = 'monthly-2021-10'
->>>>>>> 865c0c01
+tag = 'monthly-2021-10'
 version = '4.0.0-dev'
 
 [dependencies.pallet-transaction-payment-rpc-runtime-api]
 default-features = false
 git = 'https://github.com/paritytech/substrate.git'
-<<<<<<< HEAD
-tag = 'monthly-2021-08'
-version = '4.0.0-dev'
-
-[dependencies.sp-api]
-default-features = false
-git = 'https://github.com/paritytech/substrate.git'
-tag = 'monthly-2021-08'
-=======
 tag = 'monthly-2021-10'
 version = '4.0.0-dev'
 
@@ -213,107 +132,66 @@
 default-features = false
 git = 'https://github.com/paritytech/substrate.git'
 tag = 'monthly-2021-10'
->>>>>>> 865c0c01
 version = '4.0.0-dev'
 
 [dependencies.sp-block-builder]
 default-features = false
 git = 'https://github.com/paritytech/substrate.git'
-<<<<<<< HEAD
-tag = 'monthly-2021-08'
-=======
-tag = 'monthly-2021-10'
->>>>>>> 865c0c01
+tag = 'monthly-2021-10'
 version = '4.0.0-dev'
 
 [dependencies.sp-consensus-aura]
 default-features = false
 git = 'https://github.com/paritytech/substrate.git'
-<<<<<<< HEAD
-tag = 'monthly-2021-08'
-=======
-tag = 'monthly-2021-10'
->>>>>>> 865c0c01
+tag = 'monthly-2021-10'
 version = '0.10.0-dev'
 
 [dependencies.sp-core]
 default-features = false
 git = 'https://github.com/paritytech/substrate.git'
-<<<<<<< HEAD
-tag = 'monthly-2021-08'
-=======
-tag = 'monthly-2021-10'
->>>>>>> 865c0c01
+tag = 'monthly-2021-10'
 version = '4.0.0-dev'
 
 [dependencies.sp-inherents]
 default-features = false
 git = 'https://github.com/paritytech/substrate.git'
-<<<<<<< HEAD
-tag = 'monthly-2021-08'
-=======
-tag = 'monthly-2021-10'
->>>>>>> 865c0c01
+tag = 'monthly-2021-10'
 version = '4.0.0-dev'
 
 [dependencies.sp-offchain]
 default-features = false
 git = 'https://github.com/paritytech/substrate.git'
-<<<<<<< HEAD
-tag = 'monthly-2021-08'
-=======
-tag = 'monthly-2021-10'
->>>>>>> 865c0c01
+tag = 'monthly-2021-10'
 version = '4.0.0-dev'
 
 [dependencies.sp-runtime]
 default-features = false
 git = 'https://github.com/paritytech/substrate.git'
-<<<<<<< HEAD
-tag = 'monthly-2021-08'
-=======
-tag = 'monthly-2021-10'
->>>>>>> 865c0c01
+tag = 'monthly-2021-10'
 version = '4.0.0-dev'
 
 [dependencies.sp-session]
 default-features = false
 git = 'https://github.com/paritytech/substrate.git'
-<<<<<<< HEAD
-tag = 'monthly-2021-08'
-=======
-tag = 'monthly-2021-10'
->>>>>>> 865c0c01
+tag = 'monthly-2021-10'
 version = '4.0.0-dev'
 
 [dependencies.sp-std]
 default-features = false
 git = 'https://github.com/paritytech/substrate.git'
-<<<<<<< HEAD
-tag = 'monthly-2021-08'
-=======
-tag = 'monthly-2021-10'
->>>>>>> 865c0c01
+tag = 'monthly-2021-10'
 version = '4.0.0-dev'
 
 [dependencies.sp-transaction-pool]
 default-features = false
 git = 'https://github.com/paritytech/substrate.git'
-<<<<<<< HEAD
-tag = 'monthly-2021-08'
-=======
-tag = 'monthly-2021-10'
->>>>>>> 865c0c01
+tag = 'monthly-2021-10'
 version = '4.0.0-dev'
 
 [dependencies.sp-version]
 default-features = false
 git = 'https://github.com/paritytech/substrate.git'
-<<<<<<< HEAD
-tag = 'monthly-2021-08'
-=======
-tag = 'monthly-2021-10'
->>>>>>> 865c0c01
+tag = 'monthly-2021-10'
 version = '4.0.0-dev'
 
 [features]

--- conflicted
+++ resolved
@@ -12,46 +12,6 @@
 [package.metadata.docs.rs]
 targets = ['x86_64-unknown-linux-gnu']
 
-<<<<<<< HEAD
-[build-dependencies]
-substrate-wasm-builder={version = '4.0.0', git = 'https://github.com/paritytech/substrate.git', tag = 'monthly-2021-05'}
-
-[dependencies]
-# external dependencies
-codec = {default-features = false, features = ['derive'], package = 'parity-scale-codec', version = '2.0.0'}
-hex-literal= {optional = true, version = '0.3.1'}
-
-# Substrate dependencies
-frame-benchmarking = {default-features = false, optional = true, version = '3.1.0', git = 'https://github.com/paritytech/substrate.git', tag = 'monthly-2021-05'}
-frame-executive = {default-features = false, version = '3.0.0', git = 'https://github.com/paritytech/substrate.git', tag = 'monthly-2021-05'}
-frame-support = {default-features = false, version = '3.0.0', git = 'https://github.com/paritytech/substrate.git', tag = 'monthly-2021-05'}
-frame-system = {default-features = false, version = '3.0.0', git = 'https://github.com/paritytech/substrate.git', tag = 'monthly-2021-05'}
-frame-system-benchmarking = {default-features = false, optional = true, version = '3.0.0', git = 'https://github.com/paritytech/substrate.git', tag = 'monthly-2021-05'}
-frame-system-rpc-runtime-api = {default-features = false, version = '3.0.0', git = 'https://github.com/paritytech/substrate.git', tag = 'monthly-2021-05'}
-pallet-aura = {default-features = false, version = '3.0.0', git = 'https://github.com/paritytech/substrate.git', tag = 'monthly-2021-05'}
-pallet-balances = {default-features = false, version = '3.0.0', git = 'https://github.com/paritytech/substrate.git', tag = 'monthly-2021-05'}
-pallet-grandpa = {default-features = false, version = '3.0.0', git = 'https://github.com/paritytech/substrate.git', tag = 'monthly-2021-05'}
-pallet-randomness-collective-flip = {default-features = false, version = '3.0.0', git = 'https://github.com/paritytech/substrate.git', tag = 'monthly-2021-05'}
-pallet-sudo = {default-features = false, version = '3.0.0', git = 'https://github.com/paritytech/substrate.git', tag = 'monthly-2021-05'}
-pallet-timestamp = {default-features = false, version = '3.0.0', git = 'https://github.com/paritytech/substrate.git', tag = 'monthly-2021-05'}
-pallet-transaction-payment = {default-features = false, version = '3.0.0', git = 'https://github.com/paritytech/substrate.git', tag = 'monthly-2021-05'}
-pallet-transaction-payment-rpc-runtime-api = {default-features = false, version = '3.0.0', git = 'https://github.com/paritytech/substrate.git', tag = 'monthly-2021-05'}
-sp-api = {default-features = false, version = '3.0.0', git = 'https://github.com/paritytech/substrate.git', tag = 'monthly-2021-05'}
-sp-block-builder = {default-features = false, version = '3.0.0', git = 'https://github.com/paritytech/substrate.git', tag = 'monthly-2021-05'}
-sp-consensus-aura = {default-features = false, version = '0.9.0', git = 'https://github.com/paritytech/substrate.git', tag = 'monthly-2021-05'}
-sp-core = {default-features = false, version = '3.0.0', git = 'https://github.com/paritytech/substrate.git', tag = 'monthly-2021-05'}
-sp-inherents = {default-features = false, version = '3.0.0', git = 'https://github.com/paritytech/substrate.git', tag = 'monthly-2021-05'}
-sp-offchain = {default-features = false, version = '3.0.0', git = 'https://github.com/paritytech/substrate.git', tag = 'monthly-2021-05'}
-sp-runtime = {default-features = false, version = '3.0.0', git = 'https://github.com/paritytech/substrate.git', tag = 'monthly-2021-05'}
-sp-session = {default-features = false, version = '3.0.0', git = 'https://github.com/paritytech/substrate.git', tag = 'monthly-2021-05'}
-sp-std = {default-features = false, version = '3.0.0', git = 'https://github.com/paritytech/substrate.git', tag = 'monthly-2021-05'}
-sp-transaction-pool = {default-features = false, version = '3.0.0', git = 'https://github.com/paritytech/substrate.git', tag = 'monthly-2021-05'}
-sp-version = {default-features = false, version = '3.0.0', git = 'https://github.com/paritytech/substrate.git', tag = 'monthly-2021-05'}
-pallet-nicks = { default-features = false, version = '3.0.0', git = 'https://github.com/paritytech/substrate.git', tag = 'monthly-2021-05' }
-
-# local dependencies
-pallet-template = {default-features = false, version = '3.0.0', path = '../pallets/template'}
-=======
 [dependencies.pallet-template]
 default-features = false
 path = '../pallets/template'
@@ -228,7 +188,12 @@
 git = 'https://github.com/paritytech/substrate.git'
 tag = 'monthly-2021-10'
 version = '4.0.0-dev'
->>>>>>> 4e985213
+
+[dependencies.pallet-nicks]
+default-features = false
+git = 'https://github.com/paritytech/substrate.git'
+tag = 'monthly-2021-10'
+version = '4.0.0-dev'
 
 [features]
 default = ['std']
@@ -244,34 +209,6 @@
     'sp-runtime/runtime-benchmarks',
 ]
 std = [
-<<<<<<< HEAD
-	'codec/std',
-	'frame-executive/std',
-	'frame-support/std',
-	'frame-system-rpc-runtime-api/std',
-	'frame-system/std',
-	'pallet-aura/std',
-	'pallet-balances/std',
-	'pallet-grandpa/std',
-	'pallet-nicks/std',
-	'pallet-randomness-collective-flip/std',
-	'pallet-sudo/std',
-	'pallet-template/std',
-	'pallet-timestamp/std',
-	'pallet-transaction-payment-rpc-runtime-api/std',
-	'pallet-transaction-payment/std',
-	'sp-api/std',
-	'sp-block-builder/std',
-	'sp-consensus-aura/std',
-	'sp-core/std',
-	'sp-inherents/std',
-	'sp-offchain/std',
-	'sp-runtime/std',
-	'sp-session/std',
-	'sp-std/std',
-	'sp-transaction-pool/std',
-	'sp-version/std',
-=======
     'codec/std',
     'scale-info/std',
     'frame-executive/std',
@@ -281,6 +218,7 @@
     'pallet-aura/std',
     'pallet-balances/std',
     'pallet-grandpa/std',
+    'pallet-nicks/std',
     'pallet-randomness-collective-flip/std',
     'pallet-sudo/std',
     'pallet-template/std',
@@ -298,5 +236,4 @@
     'sp-std/std',
     'sp-transaction-pool/std',
     'sp-version/std',
->>>>>>> 4e985213
 ]